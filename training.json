--- conflicted
+++ resolved
@@ -1,731 +1,730 @@
-[
-    {
-        "text": "apply for a job",
-        "intent": "apply_job"
-    },
-    {
-        "text": "how to apply",
-        "intent": "apply_job"
-    },
-    {
-        "text": "job application",
-        "intent": "apply_job"
-    },
-    {
-        "text": "apply now",
-        "intent": "apply_job"
-    },
-    {
-        "text": "are you hiring?",
-        "intent": "apply_job"
-    },
-    {
-        "text": "job vacancies",
-        "intent": "apply_job"
-    },
-    {
-        "text": "career oppurtunities",
-        "intent": "apply_job"
-    },
-    {
-        "text": "careers page",
-        "intent": "apply_job"
-    },
-    {
-        "text": "job openings",
-        "intent": "apply_job"
-    },
-    {
-        "text": "how do I apply for a position?",
-        "intent": "apply_job"
-    },
-    {
-        "text": "where can I find job listings?",
-        "intent": "apply_job"
-    },
-    {
-        "text": "I want to work here",
-        "intent": "apply_job"
-    },
-    {
-        "text": "what's the hiring process?",
-        "intent": "apply_job"
-    },
-    {
-        "text": "are there any vacancies?",
-        "intent": "apply_job"
-    },
-    {
-        "text": "contact hr",
-        "intent": "contact_hr"
-    },
-    {
-        "text": "hr contact",
-        "intent": "contact_hr"
-    },
-    {
-        "text": "technical support",
-        "intent": "contact_hr"
-    },
-    {
-        "text": "reach hr",
-        "intent": "contact_hr"
-    },
-    {
-        "text": "human resources",
-        "intent": "contact_hr"
-    },
-    {
-        "text": "talk to hr",
-        "intent": "contact_hr"
-    },
-    {
-        "text": "how can I get in touch with hr?",
-        "intent": "contact_hr"
-    },
-    {
-        "text": "who should I contact for HR questions?",
-        "intent": "contact_hr"
-    },
-    {
-        "text": "need to speak to HR",
-        "intent": "contact_hr"
-    },
-    {
-        "text": "address",
-        "intent": "company_address"
-    },
-    {
-        "text": "route",
-        "intent": "location"
-    },
-    {
-        "text": "location",
-        "intent": "location"
-    },
-    {
-        "text": "directions",
-        "intent": "location"
-    },
-    {
-        "text": "where are you located",
-        "intent": "location"
-    },
-    {
-        "text": "find us",
-        "intent": "location"
-    },
-    {
-        "text": "your office",
-        "intent": "location"
-    },
-    {
-        "text": "what's your company address?",
-        "intent": "company_address"
-    },
-    {
-        "text": "where is your main office?",
-        "intent": "company_address"
-    },
-    {
-        "text": "office location",
-        "intent": "location"
-    },
-    {
-        "text": "routes",
-        "intent": "location"
-    },
-    {
-        "text": "can I have your address?",
-        "intent": "company_address"
-    },
-    {
-        "text": "what is your address?",
-        "intent": "company_address"
-    },
-    {
-        "text": "contact number",
-        "intent": "contact_number"
-    },
-    {
-        "text": "phone number",
-        "intent": "contact_number"
-    },
-    {
-        "text": "call you",
-        "intent": "contact_number"
-    },
-    {
-        "text": "phone",
-        "intent": "contact_number"
-    },
-    {
-        "text": "telephone",
-        "intent": "contact_number"
-    },
-    {
-        "text": "what's your contact number?",
-        "intent": "contact_number"
-    },
-    {
-        "text": "can I call you?",
-        "intent": "contact_number"
-    },
-    {
-        "text": "phone line",
-        "intent": "contact_number"
-    },
-    {
-        "text": "how do I reach you by phone?",
-        "intent": "contact_number"
-    },
-    {
-        "text": "contact email",
-        "intent": "contact_email"
-    },
-    {
-        "text": "email id",
-        "intent": "contact_email"
-    },
-    {
-        "text": "email address",
-        "intent": "contact_email"
-    },
-    {
-        "text": "mail us",
-        "intent": "contact_email"
-    },
-    {
-        "text": "send email",
-        "intent": "contact_email"
-    },
-    {
-        "text": "what's your email?",
-        "intent": "contact_email"
-    },
-    {
-        "text": "can I send an email?",
-        "intent": "contact_email"
-    },
-    {
-        "text": "email support",
-        "intent": "contact_email"
-    },
-    {
-        "text": "mail id",
-        "intent": "contact_email"
-    },
-    {
-        "text": "gmail id",
-        "intent": "contact_email"
-    },
-    {
-        "text": "what is your email ID?",
-        "intent": "contact_email"
-    },
-    {
-        "text": "how do I email you?",
-        "intent": "contact_email"
-    },
-    {
-        "text": "can you give me your email?",
-        "intent": "contact_email"
-    },
-    {
-        "text": "what's the best email to reach you?",
-        "intent": "contact_email"
-    },
-    {
-        "text": "what's the time?",
-        "intent": "get_time"
-    },
-    {
-        "text": "tell me the time.",
-        "intent": "get_time"
-    },
-    {
-        "text": "current time?",
-        "intent": "get_time"
-    },
-    {
-        "text": "time is it",
-        "intent": "get_time"
-    },
-    {
-        "text": "time now",
-        "intent": "get_time"
-    },
-    {
-        "text": "what is the current time?",
-        "intent": "get_time"
-    },
-   
-    {
-        "text": "who are we?",
-        "intent": "about_us"
-    },
-    {
-        "text": "what is iTech Software Group?",
-        "intent": "about_us"
-    },
-    {
-        "text": "what do you do?",
-        "intent": "about_us"
-    },
-    {
-        "text": "company information",
-        "intent": "about_us"
-    },
-    {
-        "text": "what is your company about?",
-        "intent": "about_us"
-    },
-    {
-        "text": "what is itech software group?",
-        "intent": "about_us"
-    },
-  
-    
-    {
-        "text": "  your company?",
-        "intent": "about_us"
-    },
-    {
-        "text": "company overveiw",
-        "intent": "about_us"
-    },
-    {
-        "text": "who are you?",
-        "intent": "about_us"
-    },
-    
-    {
-        "text": "what do you do?",
-        "intent": "about_us"
-    },
-    {
-        "text": "what is your business?",
-        "intent": "about_us"
-    },
-    {
-        "text": "what's your story?",
-        "intent": "about_us"
-    },
-    {
-        "text": "who are you?",
-        "intent": "about_us"
-    },
-  
-   
-    {
-        "text": "Company information",
-        "intent": "about_us"
-    },
-    {
-        "text": "What is iTech Software Group?",
-        "intent": "about_us"
-    },
-   
-    {
-        "text": "More info about you",
-        "intent": "about_us"
-    },
-<<<<<<< HEAD
-    
-=======
-  
->>>>>>> c2c6ce7a
-    {
-        "text": "who are you?",
-        "intent": "about_us"
-    },
-   
-    
-    
-    
-    {
-        "text": "Company information",
-        "intent": "about_us"
-    },
-    {
-        "text": "What is iTech Software Group?",
-        "intent": "about_us"
-    },
-   
-    {
-        "text": "Our company?",
-        "intent": "about_us"
-    },
-    {
-        "text": "The company?",
-        "intent": "about_us"
-    },
-
-{
-        "text": "Can you give me an overview of iTech Software Group?",
-        "intent": "about_us"
-    },
-    {
-        "text": "Brief about you",
-        "intent": "about_us"
-    },
-    {
-        "text": "where are we?",
-        "intent": "location"
-    },
-    {
-        "text": "what is our location?",
-        "intent": "location"
-    },
-    {
-        "text": "our location?",
-        "intent": "location"
-    },
-    {
-        "text": "your location?",
-        "intent": "location"
-    },
-     {
-        "text": "Where is iTech Software Group located?",
-        "intent": "location"
-    },
-
-
-{
-        "text": "Where are your offices located?",
-        "intent": "location"
-    },
-     {
-        "text": "Where is you office located?",
-        "intent": "location"
-    },
-    {
-        "text": "where are you?",
-        "intent": "location"
-    },
-      {
-        "text": "location",
-        "intent": "location"
-    },
-    {
-        "text": "what's your current location?",
-        "intent": "location"
-    },
-    {
-        "text": "hi",
-        "intent": "greet"
-    },
-    {
-        "text": "hlo",
-        "intent": "greet"
-    },
-    {
-        "text": "hello",
-        "intent": "greet"
-    },
-    {
-        "text": "hey",
-        "intent": "greet"
-    },
-    {
-        "text": "good morning",
-        "intent": "greet"
-    },
-    {
-        "text": "good afternoon",
-        "intent": "greet"
-    },
-    {
-        "text": "how do I apply for a job?",
-        "intent": "apply_job"
-    },
-    {
-        "text": "job application process?",
-        "intent": "apply_job"
-    },
-    {
-        "text": "send resume",
-        "intent": "apply_job"
-    },
-    {
-        "text": "upload my CV",
-        "intent": "apply_job"
-    },
-    {
-        "text": "open roles?",
-        "intent": "apply_job"
-    },
-    {
-        "text": "join your team",
-        "intent": "apply_job"
-    },
-    {
-        "text": "apply online?",
-        "intent": "apply_job"
-    },
-    {
-        "text": "are you hiring?",
-        "intent": "apply_job"
-    },
-    
-   
-   
-    
-    {
-        "text": "bye",
-        "intent": "goodbye"
-    },
-    {
-        "text": "goodbye",
-        "intent": "goodbye"
-    },
-    {
-        "text": "see you later",
-        "intent": "goodbye"
-    },
-    {
-        "text": "thank you, bye",
-        "intent": "goodbye"
-    },
-    {
-        "text": "end chat",
-        "intent": "goodbye"
-    },
-    {
-        "text": "chat later",
-        "intent": "goodbye"
-    },
-    {
-        "text": "good night",
-        "intent": "goodbye"
-    },
-    {
-        "text": "I have a question for HR",
-        "intent": "contact_hr"
-    },
-    {
-        "text": "need HR email",
-        "intent": "contact_hr"
-    },
-    {
-        "text": "can I contact HR?",
-        "intent": "contact_hr"
-    },
-    {
-        "text": "get in touch with HR",
-        "intent": "contact_hr"
-    },
-    {
-        "text": "connect with HR",
-        "intent": "contact_hr"
-    },
-    {
-        "text": "greetings",
-        "intent": "greet"
-    },
-    {
-        "text": "bye",
-        "intent": "goodbye"
-    },
-    {
-        "text": "goodbye",
-        "intent": "goodbye"
-    },
-    {
-        "text": "see you later",
-        "intent": "goodbye"
-    },
-    {
-        "text": "farewell",
-        "intent": "goodbye"
-    },
-    {
-        "text": "talk to you later",
-        "intent": "goodbye"
-    },
-    {
-        "text": "what is the weather like today?",
-        "intent": "fallback"
-    },
-    {
-        "text": "tell me a joke",
-        "intent": "fallback"
-    },
-    {
-        "text": "who won the last football match?",
-        "intent": "fallback"
-    },
-    {
-        "text": "random question",
-        "intent": "fallback"
-    },
-    {
-        "text": "some gibberish",
-        "intent": "fallback"
-    },
-    {
-        "text": "blabla",
-        "intent": "fallback"
-    },
-    {
-        "text": "I don't know what I'm saying",
-        "intent": "fallback"
-    },
-    {
-        "text": "can you dance?",
-        "intent": "fallback"
-    },
-    {
-        "text": "what's your favorite color?",
-        "intent": "fallback"
-    },
-    {
-        "text": "tell me a joke",
-        "intent": "fallback"
-    },
-    {
-        "text": "sing a song",
-        "intent": "fallback"
-    },
-    {
-        "text": "how old are you?",
-        "intent": "fallback"
-    },
-    {
-        "text": "do you believe in aliens?",
-        "intent": "fallback"
-    },
-    {
-        "text": "can pigs fly?",
-        "intent": "fallback"
-    },
-    {
-        "text": "what's the weather like on Mars?",
-        "intent": "fallback"
-    },
-    {
-        "text": "what's 2+2?",
-        "intent": "fallback"
-    },
-    {
-        "text": "tell me a scary story",
-        "intent": "fallback"
-    },
-    {
-        "text": "what's trending on Twitter?",
-        "intent": "fallback"
-    },
-    {
-        "text": "sing me a lullaby",
-        "intent": "fallback"
-    },
-    {
-        "text": "do you have a pet?",
-        "intent": "fallback"
-    },
-    {
-        "text": "who's the president?",
-        "intent": "fallback"
-    },
-    {
-        "text": "can you cook?",
-        "intent": "fallback"
-    },
-    {
-        "text": "what's the capital of Mars?",
-        "intent": "fallback"
-    },
-    {
-        "text": "should I eat pizza or pasta?",
-        "intent": "fallback"
-    },
-    {
-        "text": "where is the moon right now?",
-        "intent": "fallback"
-    },
-    {
-        "text": "recommend a movie",
-        "intent": "fallback"
-    },
-    {
-        "text": "do you like music?",
-        "intent": "fallback"
-    },
-    {
-        "text": "what's your favorite food?",
-        "intent": "fallback"
-    },
-    {
-        "text": "how tall are you?",
-        "intent": "fallback"
-    },
-    {
-        "text": "how do I become famous?",
-        "intent": "fallback"
-    },
-     {
-  "text": "who are your clients",
-  "intent": "clients"
-},
-{
-  "text": "clients",
-  "intent": "clients"
-},
-{
-  "text": "list of clients",
-  "intent": "clients"
-},
-{
-  "text": "client page",
-  "intent": "clients"
-},
-{
-  "text": "who are the clients",
-  "intent": "clients"
-},
-{
-  "text": "can you tell me about your clients",
-  "intent": "clients"
-},
-{
-  "text": "what clients do you have",
-  "intent": "clients"
-},
-{
-  "text": "our clients",
-  "intent": "clients"
-},
-{
-  "text": "who are your customers",
-  "intent": "clients"
-},
-{
-  "text": "what clients do you work with",
-  "intent": "clients"
-},
-{
-  "text": "can you list your clients",
-  "intent": "clients"
-},
-{
-  "text": "who are your partners",
-  "intent": "clients"
-},
-{
-  "text": "who are your business partners",
-  "intent": "clients"
-},
-{
-  "text": "business partners",
-  "intent": "clients"
-},
-{
-  "text": "partners",
-  "intent": "clients"
-},
-{
-  "text": "client",
-  "intent": "clients"
-}
-
-]
+[
+    {
+        "text": "apply for a job",
+        "intent": "apply_job"
+    },
+    {
+        "text": "how to apply",
+        "intent": "apply_job"
+    },
+    {
+        "text": "job application",
+        "intent": "apply_job"
+    },
+    {
+        "text": "apply now",
+        "intent": "apply_job"
+    },
+    {
+        "text": "are you hiring?",
+        "intent": "apply_job"
+    },
+    {
+        "text": "job vacancies",
+        "intent": "apply_job"
+    },
+    {
+        "text": "career oppurtunities",
+        "intent": "apply_job"
+    },
+    {
+        "text": "careers page",
+        "intent": "apply_job"
+    },
+    {
+        "text": "job openings",
+        "intent": "apply_job"
+    },
+    {
+        "text": "how do I apply for a position?",
+        "intent": "apply_job"
+    },
+    {
+        "text": "where can I find job listings?",
+        "intent": "apply_job"
+    },
+    {
+        "text": "I want to work here",
+        "intent": "apply_job"
+    },
+    {
+        "text": "what's the hiring process?",
+        "intent": "apply_job"
+    },
+    {
+        "text": "are there any vacancies?",
+        "intent": "apply_job"
+    },
+    {
+        "text": "contact hr",
+        "intent": "contact_hr"
+    },
+    {
+        "text": "hr contact",
+        "intent": "contact_hr"
+    },
+    {
+        "text": "technical support",
+        "intent": "contact_hr"
+    },
+    {
+        "text": "reach hr",
+        "intent": "contact_hr"
+    },
+    {
+        "text": "human resources",
+        "intent": "contact_hr"
+    },
+    {
+        "text": "talk to hr",
+        "intent": "contact_hr"
+    },
+    {
+        "text": "how can I get in touch with hr?",
+        "intent": "contact_hr"
+    },
+    {
+        "text": "who should I contact for HR questions?",
+        "intent": "contact_hr"
+    },
+    {
+        "text": "need to speak to HR",
+        "intent": "contact_hr"
+    },
+    {
+        "text": "address",
+        "intent": "company_address"
+    },
+    {
+        "text": "route",
+        "intent": "location"
+    },
+    {
+        "text": "location",
+        "intent": "location"
+    },
+    {
+        "text": "directions",
+        "intent": "location"
+    },
+    {
+        "text": "where are you located",
+        "intent": "location"
+    },
+    {
+        "text": "find us",
+        "intent": "location"
+    },
+    {
+        "text": "your office",
+        "intent": "location"
+    },
+    {
+        "text": "what's your company address?",
+        "intent": "company_address"
+    },
+    {
+        "text": "where is your main office?",
+        "intent": "company_address"
+    },
+    {
+        "text": "office location",
+        "intent": "location"
+    },
+    {
+        "text": "routes",
+        "intent": "location"
+    },
+    {
+        "text": "can I have your address?",
+        "intent": "company_address"
+    },
+    {
+        "text": "what is your address?",
+        "intent": "company_address"
+    },
+    {
+        "text": "contact number",
+        "intent": "contact_number"
+    },
+    {
+        "text": "phone number",
+        "intent": "contact_number"
+    },
+    {
+        "text": "call you",
+        "intent": "contact_number"
+    },
+    {
+        "text": "phone",
+        "intent": "contact_number"
+    },
+    {
+        "text": "telephone",
+        "intent": "contact_number"
+    },
+    {
+        "text": "what's your contact number?",
+        "intent": "contact_number"
+    },
+    {
+        "text": "can I call you?",
+        "intent": "contact_number"
+    },
+    {
+        "text": "phone line",
+        "intent": "contact_number"
+    },
+    {
+        "text": "how do I reach you by phone?",
+        "intent": "contact_number"
+    },
+    {
+        "text": "contact email",
+        "intent": "contact_email"
+    },
+    {
+        "text": "email id",
+        "intent": "contact_email"
+    },
+    {
+        "text": "email address",
+        "intent": "contact_email"
+    },
+    {
+        "text": "mail us",
+        "intent": "contact_email"
+    },
+    {
+        "text": "send email",
+        "intent": "contact_email"
+    },
+    {
+        "text": "what's your email?",
+        "intent": "contact_email"
+    },
+    {
+        "text": "can I send an email?",
+        "intent": "contact_email"
+    },
+    {
+        "text": "email support",
+        "intent": "contact_email"
+    },
+    {
+        "text": "mail id",
+        "intent": "contact_email"
+    },
+    {
+        "text": "gmail id",
+        "intent": "contact_email"
+    },
+    {
+        "text": "what is your email ID?",
+        "intent": "contact_email"
+    },
+    {
+        "text": "how do I email you?",
+        "intent": "contact_email"
+    },
+    {
+        "text": "can you give me your email?",
+        "intent": "contact_email"
+    },
+    {
+        "text": "what's the best email to reach you?",
+        "intent": "contact_email"
+    },
+    {
+        "text": "what's the time?",
+        "intent": "get_time"
+    },
+    {
+        "text": "tell me the time.",
+        "intent": "get_time"
+    },
+    {
+        "text": "current time?",
+        "intent": "get_time"
+    },
+    {
+        "text": "time is it",
+        "intent": "get_time"
+    },
+    {
+        "text": "time now",
+        "intent": "get_time"
+    },
+    {
+        "text": "what is the current time?",
+        "intent": "get_time"
+    },
+   
+    {
+        "text": "who are we?",
+        "intent": "about_us"
+    },
+    {
+        "text": "what is iTech Software Group?",
+        "intent": "about_us"
+    },
+    {
+        "text": "what do you do?",
+        "intent": "about_us"
+    },
+    {
+        "text": "company information",
+        "intent": "about_us"
+    },
+    {
+        "text": "what is your company about?",
+        "intent": "about_us"
+    },
+    {
+        "text": "what is itech software group?",
+        "intent": "about_us"
+    },
+  
+    
+    {
+        "text": "  your company?",
+        "intent": "about_us"
+    },
+    {
+        "text": "company overveiw",
+        "intent": "about_us"
+    },
+    {
+        "text": "who are you?",
+        "intent": "about_us"
+    },
+    
+    {
+        "text": "what do you do?",
+        "intent": "about_us"
+    },
+    {
+        "text": "what is your business?",
+        "intent": "about_us"
+    },
+    {
+        "text": "what's your story?",
+        "intent": "about_us"
+    },
+    {
+        "text": "who are you?",
+        "intent": "about_us"
+    },
+  
+   
+    {
+        "text": "Company information",
+        "intent": "about_us"
+    },
+    {
+        "text": "What is iTech Software Group?",
+        "intent": "about_us"
+    },
+   
+    {
+        "text": "More info about you",
+        "intent": "about_us"
+    },
+    {
+        "text": "About us",
+        "intent": "about_us"
+    },
+    {
+        "text": "who are you?",
+        "intent": "about_us"
+    },
+   
+    
+    
+    
+    {
+        "text": "Company information",
+        "intent": "about_us"
+    },
+    {
+        "text": "What is iTech Software Group?",
+        "intent": "about_us"
+    },
+   
+    {
+        "text": "Our company?",
+        "intent": "about_us"
+    },
+    {
+        "text": "The company?",
+        "intent": "about_us"
+    },
+
+{
+        "text": "Can you give me an overview of iTech Software Group?",
+        "intent": "about_us"
+    },
+    {
+        "text": "Brief about you",
+        "intent": "about_us"
+    },
+    {
+        "text": "where are we?",
+        "intent": "location"
+    },
+    {
+        "text": "what is our location?",
+        "intent": "location"
+    },
+    {
+        "text": "our location?",
+        "intent": "location"
+    },
+    {
+        "text": "your location?",
+        "intent": "location"
+    },
+     {
+        "text": "Where is iTech Software Group located?",
+        "intent": "location"
+    },
+
+
+{
+        "text": "Where are your offices located?",
+        "intent": "location"
+    },
+     {
+        "text": "Where is you office located?",
+        "intent": "location"
+    },
+    {
+        "text": "where are you?",
+        "intent": "location"
+    },
+      {
+        "text": "location",
+        "intent": "location"
+    },
+    {
+        "text": "what's your current location?",
+        "intent": "location"
+    },
+    {
+        "text": "hi",
+        "intent": "greet"
+    },
+    {
+        "text": "hlo",
+        "intent": "greet"
+    },
+    {
+        "text": "hello",
+        "intent": "greet"
+    },
+    {
+        "text": "hey",
+        "intent": "greet"
+    },
+    {
+        "text": "good morning",
+        "intent": "greet"
+    },
+    {
+        "text": "good afternoon",
+        "intent": "greet"
+    },
+    {
+        "text": "how do I apply for a job?",
+        "intent": "apply_job"
+    },
+    {
+        "text": "job application process?",
+        "intent": "apply_job"
+    },
+    {
+        "text": "send resume",
+        "intent": "apply_job"
+    },
+    {
+        "text": "upload my CV",
+        "intent": "apply_job"
+    },
+    {
+        "text": "open roles?",
+        "intent": "apply_job"
+    },
+    {
+        "text": "join your team",
+        "intent": "apply_job"
+    },
+    {
+        "text": "apply online?",
+        "intent": "apply_job"
+    },
+    {
+        "text": "are you hiring?",
+        "intent": "apply_job"
+    },
+    
+   
+   
+    
+    {
+        "text": "bye",
+        "intent": "goodbye"
+    },
+    {
+        "text": "goodbye",
+        "intent": "goodbye"
+    },
+    {
+        "text": "see you later",
+        "intent": "goodbye"
+    },
+    {
+        "text": "thank you, bye",
+        "intent": "goodbye"
+    },
+    {
+        "text": "end chat",
+        "intent": "goodbye"
+    },
+    {
+        "text": "chat later",
+        "intent": "goodbye"
+    },
+    {
+        "text": "good night",
+        "intent": "goodbye"
+    },
+    {
+        "text": "I have a question for HR",
+        "intent": "contact_hr"
+    },
+    {
+        "text": "need HR email",
+        "intent": "contact_hr"
+    },
+    {
+        "text": "can I contact HR?",
+        "intent": "contact_hr"
+    },
+    {
+        "text": "get in touch with HR",
+        "intent": "contact_hr"
+    },
+    {
+        "text": "connect with HR",
+        "intent": "contact_hr"
+    },
+    {
+        "text": "greetings",
+        "intent": "greet"
+    },
+    {
+        "text": "bye",
+        "intent": "goodbye"
+    },
+    {
+        "text": "goodbye",
+        "intent": "goodbye"
+    },
+    {
+        "text": "see you later",
+        "intent": "goodbye"
+    },
+    {
+        "text": "farewell",
+        "intent": "goodbye"
+    },
+    {
+        "text": "talk to you later",
+        "intent": "goodbye"
+    },
+    {
+        "text": "what is the weather like today?",
+        "intent": "fallback"
+    },
+    {
+        "text": "tell me a joke",
+        "intent": "fallback"
+    },
+    {
+        "text": "who won the last football match?",
+        "intent": "fallback"
+    },
+    {
+        "text": "random question",
+        "intent": "fallback"
+    },
+    {
+        "text": "some gibberish",
+        "intent": "fallback"
+    },
+    {
+        "text": "blabla",
+        "intent": "fallback"
+    },
+    {
+        "text": "I don't know what I'm saying",
+        "intent": "fallback"
+    },
+    {
+        "text": "can you dance?",
+        "intent": "fallback"
+    },
+    {
+        "text": "what's your favorite color?",
+        "intent": "fallback"
+    },
+    {
+        "text": "tell me a joke",
+        "intent": "fallback"
+    },
+    {
+        "text": "sing a song",
+        "intent": "fallback"
+    },
+    {
+        "text": "how old are you?",
+        "intent": "fallback"
+    },
+    {
+        "text": "do you believe in aliens?",
+        "intent": "fallback"
+    },
+    {
+        "text": "can pigs fly?",
+        "intent": "fallback"
+    },
+    {
+        "text": "what's the weather like on Mars?",
+        "intent": "fallback"
+    },
+    {
+        "text": "what's 2+2?",
+        "intent": "fallback"
+    },
+    {
+        "text": "tell me a scary story",
+        "intent": "fallback"
+    },
+    {
+        "text": "what's trending on Twitter?",
+        "intent": "fallback"
+    },
+    {
+        "text": "sing me a lullaby",
+        "intent": "fallback"
+    },
+    {
+        "text": "do you have a pet?",
+        "intent": "fallback"
+    },
+    {
+        "text": "who's the president?",
+        "intent": "fallback"
+    },
+    {
+        "text": "can you cook?",
+        "intent": "fallback"
+    },
+    {
+        "text": "what's the capital of Mars?",
+        "intent": "fallback"
+    },
+    {
+        "text": "should I eat pizza or pasta?",
+        "intent": "fallback"
+    },
+    {
+        "text": "where is the moon right now?",
+        "intent": "fallback"
+    },
+    {
+        "text": "recommend a movie",
+        "intent": "fallback"
+    },
+    {
+        "text": "do you like music?",
+        "intent": "fallback"
+    },
+    {
+        "text": "what's your favorite food?",
+        "intent": "fallback"
+    },
+    {
+        "text": "how tall are you?",
+        "intent": "fallback"
+    },
+    {
+        "text": "how do I become famous?",
+        "intent": "fallback"
+    },
+     {
+  "text": "who are your clients",
+  "intent": "clients"
+},
+{
+  "text": "clients",
+  "intent": "clients"
+},
+{
+  "text": "list of clients",
+  "intent": "clients"
+},
+{
+  "text": "client page",
+  "intent": "clients"
+},
+{
+  "text": "who are the clients",
+  "intent": "clients"
+},
+{
+  "text": "can you tell me about your clients",
+  "intent": "clients"
+},
+{
+  "text": "what clients do you have",
+  "intent": "clients"
+},
+{
+  "text": "our clients",
+  "intent": "clients"
+},
+{
+  "text": "who are your customers",
+  "intent": "clients"
+},
+{
+  "text": "what clients do you work with",
+  "intent": "clients"
+},
+{
+  "text": "can you list your clients",
+  "intent": "clients"
+},
+{
+  "text": "who are your partners",
+  "intent": "clients"
+},
+{
+  "text": "who are your business partners",
+  "intent": "clients"
+},
+{
+  "text": "business partners",
+  "intent": "clients"
+},
+{
+  "text": "partners",
+  "intent": "clients"
+},
+{
+  "text": "client",
+  "intent": "clients"
+}
+
+]